version: '3'

services:
  app:
    container_name: chatgpt-web
    image: chenzhaoyu94/chatgpt-web # 总是使用latest,更新时重新pull该tag镜像即可
    container_name: chatgptweb
    restart: unless-stopped
    ports:
      - 3002:3002
    depends_on:
      - database
    environment:
      TZ: Asia/Shanghai
      # 二选一
      OPENAI_API_KEY:
      # 二选一
      OPENAI_ACCESS_TOKEN:
      # API接口地址，可选，设置 OPENAI_API_KEY 时可用
      OPENAI_API_BASE_URL:
      # API模型，可选，设置 OPENAI_API_KEY 时可用
      OPENAI_API_MODEL:
      # 反向代理，可选
<<<<<<< HEAD
      API_REVERSE_PROXY: xxx
      # 访问jwt加密参数，可选 不为空则允许登录 同时需要设置 MONGODB_URL
      AUTH_SECRET_KEY: xxx
=======
      API_REVERSE_PROXY:
      # 访问权限密钥，可选
      AUTH_SECRET_KEY:
>>>>>>> 9bd88eac
      # 每小时最大请求次数，可选，默认无限
      MAX_REQUEST_PER_HOUR: 0
      # 超时，单位毫秒，可选
      TIMEOUT_MS: 60000
      # Socks代理，可选，和 SOCKS_PROXY_PORT 一起时生效
      SOCKS_PROXY_HOST:
      # Socks代理端口，可选，和 SOCKS_PROXY_HOST 一起时生效
      SOCKS_PROXY_PORT:
      # Socks代理用户名，可选，和 SOCKS_PROXY_HOST & SOCKS_PROXY_PORT 一起时生效
      SOCKS_PROXY_USERNAME:
      # Socks代理密码，可选，和 SOCKS_PROXY_HOST & SOCKS_PROXY_PORT 一起时生效
      SOCKS_PROXY_PASSWORD:
      # HTTPS_PROXY 代理，可选
<<<<<<< HEAD
      HTTPS_PROXY: http://xxxx:7890
      # 网站名称
      SITE_TITLE: ChatGpt Web
      # mongodb 的连接字符串
      MONGODB_URL: 'mongodb://chatgpt:xxxx@database:27017'
      # 网站是否开启注册
      REGISTER_ENABLED: false
      # 开启注册之后 网站注册允许的邮箱后缀 如果空 则允许任意后缀
      REGISTER_MAILS: '@qq.com,@sina.com,@163.com'
      # 开启注册之后 密码加密的盐
      PASSWORD_MD5_SALT: anysalt
      # 开启注册之后 超级管理邮箱
      ROOT_USER: xxx@qq.com
      # 开启注册之后 网站域名 不含 / 注册的时候发送验证邮箱使用
      SITE_DOMAIN: http://127.0.0.1:1002
      # 开启注册之后 发送验证邮箱配置
      SMTP_HOST: smtp.exmail.qq.com
      SMTP_PORT: 465
      SMTP_TSL: true
      SMTP_USERNAME: ${SMTP_USERNAME}
      SMTP_PASSWORD: ${SMTP_PASSWORD}
    links:
      - database

  database:
    image: mongo
    ports:
      - '27017:27017'
    expose:
      - '27017'
    volumes:
      - mongodb:/data/db
    environment:
      MONGO_INITDB_ROOT_USERNAME: chatgpt
      MONGO_INITDB_ROOT_PASSWORD: xxxx
      MONGO_INITDB_DATABASE: chatgpt

  mongo-gui:
    container_name: mongo-gui
    image: ugleiton/mongo-gui
    restart: always
    ports:
      - '4321:4321'
    environment:
      - MONGO_URL=mongodb://chatgpt:xxxx@database:27017
    links:
      - database
    depends_on:
      - database

=======
      HTTPS_PROXY:
>>>>>>> 9bd88eac
  nginx:
    container_name: nginx
    image: nginx:alpine
    container_name: chatgptweb-database
    restart: unless-stopped
    ports:
      - '80:80'
    expose:
      - '80'
    volumes:
      - ./nginx/html:/usr/share/nginx/html
      - ./nginx/nginx.conf:/etc/nginx/conf.d/default.conf
    links:
      - app

volumes:
  mongodb: {}<|MERGE_RESOLUTION|>--- conflicted
+++ resolved
@@ -2,7 +2,6 @@
 
 services:
   app:
-    container_name: chatgpt-web
     image: chenzhaoyu94/chatgpt-web # 总是使用latest,更新时重新pull该tag镜像即可
     container_name: chatgptweb
     restart: unless-stopped
@@ -13,37 +12,30 @@
     environment:
       TZ: Asia/Shanghai
       # 二选一
-      OPENAI_API_KEY:
+      OPENAI_API_KEY: 
       # 二选一
       OPENAI_ACCESS_TOKEN:
       # API接口地址，可选，设置 OPENAI_API_KEY 时可用
       OPENAI_API_BASE_URL:
       # API模型，可选，设置 OPENAI_API_KEY 时可用
-      OPENAI_API_MODEL:
+      OPENAI_API_MODEL: 
       # 反向代理，可选
-<<<<<<< HEAD
-      API_REVERSE_PROXY: xxx
+      API_REVERSE_PROXY:
       # 访问jwt加密参数，可选 不为空则允许登录 同时需要设置 MONGODB_URL
-      AUTH_SECRET_KEY: xxx
-=======
-      API_REVERSE_PROXY:
-      # 访问权限密钥，可选
       AUTH_SECRET_KEY:
->>>>>>> 9bd88eac
       # 每小时最大请求次数，可选，默认无限
       MAX_REQUEST_PER_HOUR: 0
       # 超时，单位毫秒，可选
       TIMEOUT_MS: 60000
       # Socks代理，可选，和 SOCKS_PROXY_PORT 一起时生效
-      SOCKS_PROXY_HOST:
+      SOCKS_PROXY_HOST: 
       # Socks代理端口，可选，和 SOCKS_PROXY_HOST 一起时生效
-      SOCKS_PROXY_PORT:
+      SOCKS_PROXY_PORT: 
       # Socks代理用户名，可选，和 SOCKS_PROXY_HOST & SOCKS_PROXY_PORT 一起时生效
       SOCKS_PROXY_USERNAME:
       # Socks代理密码，可选，和 SOCKS_PROXY_HOST & SOCKS_PROXY_PORT 一起时生效
       SOCKS_PROXY_PASSWORD:
       # HTTPS_PROXY 代理，可选
-<<<<<<< HEAD
       HTTPS_PROXY: http://xxxx:7890
       # 网站名称
       SITE_TITLE: ChatGpt Web
@@ -94,11 +86,7 @@
     depends_on:
       - database
 
-=======
-      HTTPS_PROXY:
->>>>>>> 9bd88eac
   nginx:
-    container_name: nginx
     image: nginx:alpine
     container_name: chatgptweb-database
     restart: unless-stopped
