--- conflicted
+++ resolved
@@ -7,15 +7,9 @@
   axios:
     specifier: ^1.3.4
     version: 1.3.4
-<<<<<<< HEAD
-  chatgpt:
-    specifier: ^5.2.4
-    version: 5.2.4
   dayjs:
     specifier: ^1.11.7
     version: 1.11.7
-=======
->>>>>>> d19a5e2c
   dotenv:
     specifier: ^16.0.3
     version: 16.0.3
