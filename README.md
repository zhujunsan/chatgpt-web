# ChatGPT Web

<div style="font-size: 1.5rem;">
  <a href="./README.md">中文</a> |
  <a href="./README.en.md">English</a>
</div>
</br>

## 说明
> **此项目 Fork 自 [Chanzhaoyu/chatgpt-web](https://github.com/Chanzhaoyu/chatgpt-web), 除了定时合并该分支, 新增了部分特色功能, 注册&登录, 前端页面设置apikey 等**
</br>

## 截图
> 声明：此项目只发布于 Github，基于 MIT 协议，免费且作为开源学习使用。并且不会有任何形式的卖号、付费服务、讨论群、讨论组等行为。谨防受骗。

![cover3](./docs/login.jpg)
![cover](./docs/c1.png)
![cover2](./docs/c2.png)
![cover3](./docs/basesettings.jpg)

- [ChatGPT Web](#chatgpt-web)
	- [介绍](#介绍)
	- [待实现路线](#待实现路线)
	- [前置要求](#前置要求)
		- [Node](#node)
		- [PNPM](#pnpm)
		- [填写密钥](#填写密钥)
	- [安装依赖](#安装依赖)
		- [后端](#后端)
		- [前端](#前端)
	- [测试环境运行](#测试环境运行)
		- [后端服务](#后端服务)
		- [前端网页](#前端网页)
	- [环境变量](#环境变量)
	- [打包](#打包)
		- [使用 Docker](#使用-docker)
			- [Docker 参数示例](#docker-参数示例)
			- [Docker build \& Run](#docker-build--run)
			- [Docker compose](#docker-compose)
		- [使用 Railway 部署](#使用-railway-部署)
			- [Railway 环境变量](#railway-环境变量)
		- [手动打包](#手动打包)
			- [后端服务](#后端服务-1)
			- [前端网页](#前端网页-1)
	- [常见问题](#常见问题)
	- [参与贡献](#参与贡献)
	- [赞助](#赞助)
	- [License](#license)
## 介绍

支持双模型，提供了两种非官方 `ChatGPT API` 方法

| 方式                                          | 免费？ | 可靠性     | 质量 |
| --------------------------------------------- | ------ | ---------- | ---- |
| `ChatGPTAPI(gpt-3.5-turbo-0301)`                           | 否     | 可靠       | 相对较笨 |
| `ChatGPTUnofficialProxyAPI(网页 accessToken)` | 是     | 相对不可靠 | 聪明 |

对比：
1. `ChatGPTAPI` 使用 `gpt-3.5-turbo-0301` 通过官方`OpenAI`补全`API`模拟`ChatGPT`（最稳健的方法，但它不是免费的，并且没有使用针对聊天进行微调的模型）
2. `ChatGPTUnofficialProxyAPI` 使用非官方代理服务器访问 `ChatGPT` 的后端`API`，绕过`Cloudflare`（使用真实的的`ChatGPT`，非常轻量级，但依赖于第三方服务器，并且有速率限制）

警告：
1. 你应该首先使用 `API` 方式
2. 使用 `API` 时，如果网络不通，那是国内被墙了，你需要自建代理，绝对不要使用别人的公开代理，那是危险的。
3. 使用 `accessToken` 方式时反向代理将向第三方暴露您的访问令牌，这样做应该不会产生任何不良影响，但在使用这种方法之前请考虑风险。
4. 使用 `accessToken` 时，不管你是国内还是国外的机器，都会使用代理。默认代理为 [acheong08](https://github.com/acheong08) 大佬的 `https://bypass.duti.tech/api/conversation`，这不是后门也不是监听，除非你有能力自己翻过 `CF` 验证，用前请知悉。[社区代理](https://github.com/transitive-bullshit/chatgpt-api#reverse-proxy)（注意：只有这两个是推荐，其他第三方来源，请自行甄别）
5. 把项目发布到公共网络时，你应该设置 `AUTH_SECRET_KEY` 变量添加你的密码访问权限，你也应该修改 `index.html` 中的 `title`，防止被关键词搜索到。

切换方式：
1. 进入 `service/.env.example` 文件，复制内容到 `service/.env` 文件
2. 使用 `OpenAI API Key` 请填写 `OPENAI_API_KEY` 字段 [(获取 apiKey)](https://platform.openai.com/overview)
3. 使用 `Web API` 请填写 `OPENAI_ACCESS_TOKEN` 字段 [(获取 accessToken)](https://chat.openai.com/api/auth/session)
4. 同时存在时以 `OpenAI API Key` 优先

环境变量：

全部参数变量请查看或[这里](#环境变量)

```
/service/.env.example
```

## 待实现路线
[✓] 双模型

[✓] 多会话储存和上下文逻辑

[✓] 对代码等消息类型的格式化美化处理

[✓] 支持用户登录注册

[✓] 前端页面设置 apikey 等信息

[✓] 数据导入、导出

[✓] 保存消息到本地图片

[✓] 界面多语言

[✓] 界面主题

[✗] More...

## 前置要求

### Node

`node` 需要 `^16 || ^18 || ^19` 版本（`node >= 14` 需要安装 [fetch polyfill](https://github.com/developit/unfetch#usage-as-a-polyfill)），使用 [nvm](https://github.com/nvm-sh/nvm) 可管理本地多个 `node` 版本

```shell
node -v
```

### PNPM
如果你没有安装过 `pnpm`
```shell
npm install pnpm -g
```

### 填写密钥
获取 `Openai Api Key` 或 `accessToken` 并填写本地环境变量 [跳转](#介绍)

```
# service/.env 文件

# OpenAI API Key - https://platform.openai.com/overview
OPENAI_API_KEY=

# change this to an `accessToken` extracted from the ChatGPT site's `https://chat.openai.com/api/auth/session` response
OPENAI_ACCESS_TOKEN=
```

## 安装依赖

> 为了简便 `后端开发人员` 的了解负担，所以并没有采用前端 `workspace` 模式，而是分文件夹存放。如果只需要前端页面做二次开发，删除 `service` 文件夹即可。

### 后端

进入文件夹 `/service` 运行以下命令

```shell
pnpm install
```

### 前端
根目录下运行以下命令
```shell
pnpm bootstrap
```

## 测试环境运行
### 后端服务

进入文件夹 `/service` 运行以下命令

```shell
pnpm start
```

### 前端网页
根目录下运行以下命令
```shell
pnpm dev
```

## 环境变量

`API` 可用：

- `OPENAI_API_KEY` 和 `OPENAI_ACCESS_TOKEN` 二选一
- `OPENAI_API_MODEL`  设置模型，可选，默认：`gpt-3.5-turbo`
- `OPENAI_API_BASE_URL` 设置接口地址，可选，默认：`https://api.openai.com`

`ACCESS_TOKEN` 可用：

- `OPENAI_ACCESS_TOKEN`  和 `OPENAI_API_KEY` 二选一，同时存在时，`OPENAI_API_KEY` 优先
- `API_REVERSE_PROXY` 设置反向代理，可选，默认：`https://bypass.duti.tech/api/conversation`，[社区](https://github.com/transitive-bullshit/chatgpt-api#reverse-proxy)（注意：只有这两个是推荐，其他第三方来源，请自行甄别）

通用：

- `AUTH_SECRET_KEY` 访问权限密钥，可选
- `MAX_REQUEST_PER_HOUR` 每小时最大请求次数，可选，默认无限
- `TIMEOUT_MS` 超时，单位毫秒，可选
- `SOCKS_PROXY_HOST` 和 `SOCKS_PROXY_PORT` 一起时生效，可选
- `SOCKS_PROXY_PORT` 和 `SOCKS_PROXY_HOST` 一起时生效，可选
- `HTTPS_PROXY` 支持 `http`，`https`, `socks5`，可选
- `ALL_PROXY` 支持 `http`，`https`, `socks5`，可选

## 打包

### 使用 Docker

#### Docker 参数示例

![docker](./docs/docker.png)

#### Docker build & Run

```bash
docker build -t chatgpt-web .

# 前台运行
docker run --name chatgpt-web --rm -it -p 127.0.0.1:3002:3002 --env OPENAI_API_KEY=your_api_key chatgpt-web

# 后台运行
docker run --name chatgpt-web -d -p 127.0.0.1:3002:3002 --env OPENAI_API_KEY=your_api_key chatgpt-web

# 运行地址
http://localhost:3002/
```

#### Docker compose

[Hub 地址](https://hub.docker.com/repository/docker/kerwin1202/chatgpt-web/general)

```yml
version: '3'

services:
  app:
    image: kerwin1202/chatgpt-web # 总是使用latest,更新时重新pull该tag镜像即可
    container_name: chatgptweb
    ports:
<<<<<<< HEAD
      - 3002:3002
    depends_on:
      - database
=======
      - 127.0.0.1:3002:3002
>>>>>>> fb8ad379
    environment:
      # 二选一
      OPENAI_API_KEY: sk-xxx
      # 二选一
      OPENAI_ACCESS_TOKEN: xxx
      # API接口地址，可选，设置 OPENAI_API_KEY 时可用
      OPENAI_API_BASE_URL: xxx
      # API模型，可选，设置 OPENAI_API_KEY 时可用
      OPENAI_API_MODEL: xxx
      # 反向代理，可选
      API_REVERSE_PROXY: xxx
      # 每小时最大请求次数，可选，默认无限
      MAX_REQUEST_PER_HOUR: 0
      # 超时，单位毫秒，可选
      TIMEOUT_MS: 60000
      # Socks代理，可选，和 SOCKS_PROXY_PORT 一起时生效
      SOCKS_PROXY_HOST: xxx
      # Socks代理端口，可选，和 SOCKS_PROXY_HOST 一起时生效
      SOCKS_PROXY_PORT: xxx
      # HTTPS 代理，可选，支持 http，https，socks5
      HTTPS_PROXY: http://xxx:7890
      # 访问jwt加密参数，可选 不为空则允许登录 同时需要设置 MONGODB_URL
      AUTH_SECRET_KEY: xxx
      # 网站名称
      SITE_TITLE: ChatGpt Web
      # mongodb 的连接字符串
      MONGODB_URL: 'mongodb://chatgpt:xxxx@database:27017'
      # 网站是否开启注册
      REGISTER_ENABLED: true
      # 开启注册之后 网站注册允许的邮箱后缀 如果空 则允许任意后缀
      REGISTER_MAILS: '@qq.com,@sina.com,@163.com'
      # 开启注册之后 密码加密的盐
      PASSWORD_MD5_SALT: xxx
      # 开启注册之后 超级管理邮箱
      ROOT_USER: me@example.com
      # 开启注册之后 网站域名 不含 / 注册的时候发送验证邮箱使用
      SITE_DOMAIN: http://127.0.0.1:3002
      # 开启注册之后 发送验证邮箱配置
      SMTP_HOST: smtp.exmail.qq.com
      SMTP_PORT: 465
      SMTP_TSL: true
      SMTP_USERNAME: noreply@examile.com
      SMTP_PASSWORD: xxx
    links:
      - database

  database:
    image: mongo
    container_name: chatgptweb-database
    ports:
      - '27017:27017'
    expose:
      - '27017'
    volumes:
      - mongodb:/data/db
    environment:
      MONGO_INITDB_ROOT_USERNAME: chatgpt
      MONGO_INITDB_ROOT_PASSWORD: xxxx
      MONGO_INITDB_DATABASE: chatgpt

volumes:
  mongodb: {}
```
- `OPENAI_API_BASE_URL`  可选，设置 `OPENAI_API_KEY` 时可用
- `OPENAI_API_MODEL`  可选，设置 `OPENAI_API_KEY` 时可用
###  使用 Railway 部署

[![Deploy on Railway](https://railway.app/button.svg)](https://railway.app/new/template/yytmgc)

#### Railway 环境变量

| 环境变量名称          | 必填                   | 备注                                                                                               |
| --------------------- | ---------------------- | -------------------------------------------------------------------------------------------------- |
| `PORT`                | 必填                   | 默认 `3002`
| `AUTH_SECRET_KEY`          | 可选                   | 访问权限密钥                                        |
| `MAX_REQUEST_PER_HOUR`          | 可选                   | 每小时最大请求次数，可选，默认无限                                        |
| `TIMEOUT_MS`          | 可选                   | 超时时间，单位毫秒                                                                             |
| `OPENAI_API_KEY`      | `OpenAI API` 二选一    | 使用 `OpenAI API` 所需的 `apiKey` [(获取 apiKey)](https://platform.openai.com/overview)            |
| `OPENAI_ACCESS_TOKEN` | `Web API` 二选一       | 使用 `Web API` 所需的 `accessToken` [(获取 accessToken)](https://chat.openai.com/api/auth/session) |
| `OPENAI_API_BASE_URL`   | 可选，`OpenAI API` 时可用 |  `API`接口地址  |
| `OPENAI_API_MODEL`   | 可选，`OpenAI API` 时可用 |  `API`模型  |
| `API_REVERSE_PROXY`   | 可选，`Web API` 时可用 | `Web API` 反向代理地址 [详情](https://github.com/transitive-bullshit/chatgpt-api#reverse-proxy)    |
| `SOCKS_PROXY_HOST`   | 可选，和 `SOCKS_PROXY_PORT` 一起时生效 | Socks代理    |
| `SOCKS_PROXY_PORT`   | 可选，和 `SOCKS_PROXY_HOST` 一起时生效 | Socks代理端口    |
| `HTTPS_PROXY`   | 可选 | HTTPS 代理，支持 http，https, socks5    |
| `ALL_PROXY`   | 可选 | 所有代理 代理，支持 http，https, socks5    |

> 注意: `Railway` 修改环境变量会重新 `Deploy`

### 手动打包
#### 后端服务
> 如果你不需要本项目的 `node` 接口，可以省略如下操作

复制 `service` 文件夹到你有 `node` 服务环境的服务器上。

```shell
# 安装
pnpm install

# 打包
pnpm build

# 运行
pnpm prod
```

PS: 不进行打包，直接在服务器上运行 `pnpm start` 也可

#### 前端网页

1、修改根目录下 `.env` 文件中的 `VITE_GLOB_API_URL` 为你的实际后端接口地址

2、根目录下运行以下命令，然后将 `dist` 文件夹内的文件复制到你网站服务的根目录下

[参考信息](https://cn.vitejs.dev/guide/static-deploy.html#building-the-app)

```shell
pnpm build
```

## 常见问题
Q: 为什么 `Git` 提交总是报错？

A: 因为有提交信息验证，请遵循 [Commit 指南](./CONTRIBUTING.md)

Q: 如果只使用前端页面，在哪里改请求接口？

A: 根目录下 `.env` 文件中的 `VITE_GLOB_API_URL` 字段。

Q: 文件保存时全部爆红?

A: `vscode` 请安装项目推荐插件，或手动安装 `Eslint` 插件。

Q: 前端没有打字机效果？

A: 一种可能原因是经过 Nginx 反向代理，开启了 buffer，则 Nginx 会尝试从后端缓冲一定大小的数据再发送给浏览器。请尝试在反代参数后添加 `proxy_buffering off;`，然后重载 Nginx。其他 web server 配置同理。

## 参与贡献

贡献之前请先阅读 [贡献指南](./CONTRIBUTING.md)

感谢所有做过贡献的人!

<a href="https://github.com/Chanzhaoyu/chatgpt-web/graphs/contributors">
  <img src="https://contrib.rocks/image?repo=Chanzhaoyu/chatgpt-web" />
</a>

## 赞助
如果你觉得这个项目对你有帮助，请给我点个Star。

## License
MIT © [Kerwin1202](./license)<|MERGE_RESOLUTION|>--- conflicted
+++ resolved
@@ -221,13 +221,9 @@
     image: kerwin1202/chatgpt-web # 总是使用latest,更新时重新pull该tag镜像即可
     container_name: chatgptweb
     ports:
-<<<<<<< HEAD
       - 3002:3002
     depends_on:
       - database
-=======
-      - 127.0.0.1:3002:3002
->>>>>>> fb8ad379
     environment:
       # 二选一
       OPENAI_API_KEY: sk-xxx
