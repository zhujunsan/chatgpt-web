{
  "name": "chatgpt-web",
<<<<<<< HEAD
  "version": "2.11.1",
=======
  "version": "2.10.9",
>>>>>>> 1187d885
  "private": false,
  "description": "ChatGPT Web",
  "author": "ChenZhaoYu <chenzhaoyu1994@gmail.com>",
  "keywords": [
    "chatgpt-web",
    "chatgpt",
    "chatbot",
    "vue"
  ],
  "scripts": {
    "dev": "vite",
    "build": "run-p type-check build-only",
    "preview": "vite preview",
    "build-only": "vite build",
    "type-check": "vue-tsc --noEmit",
    "lint": "eslint .",
    "lint:fix": "eslint . --fix",
    "bootstrap": "pnpm install && pnpm run common:prepare",
    "common:cleanup": "rimraf node_modules && rimraf pnpm-lock.yaml",
    "common:prepare": "husky install"
  },
  "dependencies": {
    "@traptitech/markdown-it-katex": "^3.6.0",
    "@vueuse/core": "^9.13.0",
    "highlight.js": "^11.7.0",
    "html2canvas": "^1.4.1",
    "jwt-decode": "^3.1.2",
    "katex": "^0.16.4",
    "markdown-it": "^13.0.1",
    "naive-ui": "^2.34.3",
    "pinia": "^2.0.33",
    "vue": "^3.2.47",
    "vue-i18n": "^9.2.2",
    "vue-router": "^4.1.6"
  },
  "devDependencies": {
    "@antfu/eslint-config": "^0.35.3",
    "@commitlint/cli": "^17.4.4",
    "@commitlint/config-conventional": "^17.4.4",
    "@iconify/vue": "^4.1.0",
    "@types/crypto-js": "^4.1.1",
    "@types/katex": "^0.16.0",
    "@types/markdown-it": "^12.2.3",
    "@types/markdown-it-link-attributes": "^3.0.1",
    "@types/node": "^18.14.6",
    "@vitejs/plugin-vue": "^4.0.0",
    "autoprefixer": "^10.4.13",
    "axios": "^1.3.4",
    "crypto-js": "^4.1.1",
    "eslint": "^8.35.0",
    "husky": "^8.0.3",
    "less": "^4.1.3",
    "lint-staged": "^13.1.2",
    "markdown-it-link-attributes": "^4.0.1",
    "npm-run-all": "^4.1.5",
    "postcss": "^8.4.21",
    "rimraf": "^4.2.0",
    "tailwindcss": "^3.2.7",
    "typescript": "~4.9.5",
    "vite": "^4.2.0",
    "vite-plugin-pwa": "^0.14.4",
    "vue-tsc": "^1.2.0"
  },
  "lint-staged": {
    "*.{ts,tsx,vue}": [
      "pnpm lint:fix"
    ]
  }
}<|MERGE_RESOLUTION|>--- conflicted
+++ resolved
@@ -1,10 +1,6 @@
 {
   "name": "chatgpt-web",
-<<<<<<< HEAD
-  "version": "2.11.1",
-=======
-  "version": "2.10.9",
->>>>>>> 1187d885
+  "version": "2.11.7",
   "private": false,
   "description": "ChatGPT Web",
   "author": "ChenZhaoYu <chenzhaoyu1994@gmail.com>",
